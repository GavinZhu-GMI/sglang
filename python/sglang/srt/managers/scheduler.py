--- conflicted
+++ resolved
@@ -1118,19 +1118,6 @@
         )
 
         if self.spec_algorithm.is_none():
-<<<<<<< HEAD
-            msg = (
-                f"Decode batch. "
-                f"#running-req: {num_running_reqs}, "
-                f"#token: {num_used}, "
-                f"token usage: {num_used / self.max_total_num_tokens:.2f}, "
-                f"gen throughput (token/s): {self.last_gen_throughput:.2f}, "
-                f"#queue-req: {len(self.waiting_queue)}, "
-                f"{time.time()=}, "
-                f"{self.forward_ct_decode=}"
-            )
-=======
->>>>>>> feda9b11
             spec_accept_length = 0
         else:
             spec_accept_length = (
@@ -1146,7 +1133,9 @@
 
         msg += (
             f"gen throughput (token/s): {self.last_gen_throughput:.2f}, "
-            f"#queue-req: {len(self.waiting_queue)}"
+            f"#queue-req: {len(self.waiting_queue)}，"
+            f"{time.time()=}, "
+            f"{self.forward_ct_decode=}"
         )
 
         logger.info(msg)
