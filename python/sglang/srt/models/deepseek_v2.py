--- conflicted
+++ resolved
@@ -79,7 +79,6 @@
     ParallelLMHead,
     VocabParallelEmbedding,
 )
-<<<<<<< HEAD
 from sglang.srt.managers.expert_distribution import (
     get_global_expert_distribution_recorder,
 )
@@ -99,11 +98,6 @@
     default_weight_loader,
 )
 from sglang.srt.utils import DeepEPMode, add_prefix, is_cuda, is_hip
-=======
-from sglang.srt.managers.expert_distribution import expert_distribution_recorder
-from sglang.srt.managers.expert_location import ExpertLocationMetadata
-from sglang.srt.managers.schedule_batch import global_server_args_dict
-from sglang.srt.model_executor.forward_batch_info import ForwardBatch, ForwardMode
 from sglang.srt.model_loader.weight_utils import default_weight_loader
 from sglang.srt.utils import (
     DeepEPMode,
@@ -113,7 +107,6 @@
     is_cuda_available,
     is_hip,
 )
->>>>>>> e1e6630f
 
 _is_hip = is_hip()
 _is_cuda = is_cuda()
@@ -217,11 +210,7 @@
         self,
         config: PretrainedConfig,
         quant_config: Optional[QuantizationConfig] = None,
-<<<<<<< HEAD
-        layer_id: int = -1,
-=======
         layer_id: int = -999,
->>>>>>> e1e6630f
         prefix: str = "",
     ):
         super().__init__()
@@ -234,10 +223,7 @@
             else 0
         )
         self.layer_id = layer_id
-<<<<<<< HEAD
         self.tp_rank = get_tensor_model_parallel_rank()
-=======
->>>>>>> e1e6630f
 
         if self.tp_size > config.n_routed_experts:
             raise ValueError(
@@ -322,21 +308,6 @@
                 else None
             )
 
-<<<<<<< HEAD
-            self.deepep_dispatcher = DeepEPDispatcher(
-                group=parallel_state.get_tp_group().device_group,
-                router_topk=self.top_k,
-                permute_fusion=True,
-                num_experts=config.n_routed_experts
-                + global_server_args_dict["ep_num_redundant_experts"],
-                num_local_experts=config.n_routed_experts // self.tp_size,
-                hidden_size=config.hidden_size,
-                params_dtype=config.torch_dtype,
-                deepep_mode=DeepEPMode[global_server_args_dict["deepep_mode"]],
-                async_finish=True,  # TODO
-                return_recv_hook=True,
-            )
-=======
             self.deepep_dispatcher = self._create_deepep_dispatcher(config)
 
         if global_server_args_dict["enable_two_batch_overlap"]:
@@ -350,7 +321,8 @@
             group=parallel_state.get_tp_group().device_group,
             router_topk=self.top_k,
             permute_fusion=True,
-            num_experts=config.n_routed_experts,
+            num_experts=config.n_routed_experts
+                + global_server_args_dict["ep_num_redundant_experts"],
             num_local_experts=config.n_routed_experts // self.tp_size,
             hidden_size=config.hidden_size,
             params_dtype=config.torch_dtype,
@@ -358,7 +330,6 @@
             async_finish=True,  # TODO
             return_recv_hook=True,
         )
->>>>>>> e1e6630f
 
     def forward(
         self, hidden_states: torch.Tensor, forward_mode: Optional[ForwardMode] = None
@@ -471,37 +442,10 @@
                     layer_id=self.layer_id,
                 ),
             )
-<<<<<<< HEAD
-            # print(f"hi [{get_tensor_model_parallel_rank()}, {self.__class__.__name__}] forward_deepep after-select_experts "
-            #       f"{self.layer_id=} {topk_weights=} {topk_idx=} ")
-        if self.ep_size > 1:
-            # TODO(ch-wan): allow users to set num_max_dispatch_tokens_per_rank value
-            (
-                hidden_states,
-                topk_idx,
-                topk_weights,
-                reorder_topk_ids,
-                seg_indptr,
-                masked_m,
-                expected_m,
-            ) = self.deepep_dispatcher.dispatch(
-                hidden_states,
-                topk_idx,
-                topk_weights,
-                forward_mode=forward_mode,
-            )
-        final_hidden_states = self.experts(
-            hidden_states=hidden_states,
-            reorder_topk_ids=reorder_topk_ids,
-            seg_indptr=seg_indptr,
-            masked_m=masked_m,
-            expected_m=expected_m,
-=======
         chosen_deepep_dispatcher.dispatch_a(
             hidden_states,
             topk_idx,
             topk_weights,
->>>>>>> e1e6630f
             forward_mode=forward_mode,
         )
 
@@ -1650,10 +1594,6 @@
             hidden_states = input_embeds
 
         residual = None
-<<<<<<< HEAD
-        for i in range(len(self.layers)):
-            with get_global_expert_distribution_recorder().with_current_layer(i):
-=======
 
         normal_num_layers = (
             self.first_k_dense_replace
@@ -1661,14 +1601,11 @@
             else len(self.layers)
         )
         for i in range(normal_num_layers):
-            with expert_distribution_recorder.with_current_layer(i):
->>>>>>> e1e6630f
+            with get_global_expert_distribution_recorder().with_current_layer(i):
                 layer = self.layers[i]
                 hidden_states, residual = layer(
                     positions, hidden_states, forward_batch, residual
                 )
-<<<<<<< HEAD
-=======
 
         hidden_states, residual = self._forward_tbo_layers(
             positions=positions,
@@ -1678,7 +1615,6 @@
             start_layer=normal_num_layers,
         )
 
->>>>>>> e1e6630f
         if not forward_batch.forward_mode.is_idle():
             if residual is None:
                 hidden_states = self.norm(hidden_states)
@@ -2025,7 +1961,6 @@
         torch.cuda.empty_cache()
         torch.cuda.synchronize()
 
-<<<<<<< HEAD
     def get_param_name_info(self, name: str) -> ModelParamNameInfo:
         if ".experts." in name:
             return ModelParamNameInfoMoe(
@@ -2040,12 +1975,6 @@
             num_layers=config.num_hidden_layers,
             num_logical_experts=config.n_routed_experts,
             num_groups=config.n_group,
-=======
-    def get_expert_location_metadata(self):
-        return ExpertLocationMetadata.init_new(
-            num_layers=self.config.num_hidden_layers,
-            num_logical_experts=self.config.n_routed_experts,
->>>>>>> e1e6630f
         )
 
 
