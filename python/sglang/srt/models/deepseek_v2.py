--- conflicted
+++ resolved
@@ -285,10 +285,9 @@
         )
 
         if self.tp_size > 1:
-            final_hidden_states, event = self.deepep_dispatcher.combine(
+            final_hidden_states = self.deepep_dispatcher.combine(
                 final_hidden_states, forward_mode
             )
-            event.current_stream_wait()  # TODO
 
         if shared_output is not None:
             final_hidden_states = final_hidden_states + shared_output
@@ -332,17 +331,12 @@
                     forward_mode,
                 )
             )
-<<<<<<< HEAD
-            event.current_stream_wait()  # TODO
         return recv_hidden_states, tokens_per_expert
 
     def _forward_deepep_expert(
         self, forward_mode, recv_hidden_states, tokens_per_expert
     ):
         return (
-=======
-        final_hidden_states = (
->>>>>>> 337d4efb
             self.experts(
                 hidden_states=recv_hidden_states,
                 tokens_per_expert=tokens_per_expert,
@@ -350,17 +344,6 @@
             )
             * self.routed_scaling_factor
         )
-<<<<<<< HEAD
-=======
-        if self.tp_size > 1:
-            final_hidden_states = self.deepep_dispatcher.combine(
-                final_hidden_states, forward_mode
-            )
-        if shared_output is not None:
-            final_hidden_states = final_hidden_states + shared_output
-
-        return final_hidden_states
->>>>>>> 337d4efb
 
 
 def yarn_get_mscale(scale: float = 1, mscale: float = 1) -> float:
@@ -1178,7 +1161,6 @@
 
 
 class DeepseekV2Model(nn.Module):
-
     fall_back_to_pt_during_load = False
 
     def __init__(
