--- conflicted
+++ resolved
@@ -19,7 +19,6 @@
 from sglang.srt.layers.quantization.unquant import UnquantizedFusedMoEMethod
 from sglang.srt.managers.schedule_batch import global_server_args_dict
 from sglang.srt.model_loader.weight_utils import narrow_padded_param_and_loaded_weight
-<<<<<<< HEAD
 from sglang.srt.utils import (
     cpu_has_amx_support,
     get_bool_env_var,
@@ -43,9 +42,6 @@
     fused_experts = None  # type: ignore
 
 import logging
-=======
-from sglang.srt.utils import cpu_has_amx_support, get_bool_env_var, is_cpu, is_hip
->>>>>>> bbcfbc1a
 
 _is_hip = is_hip()
 _is_cpu_amx_available = cpu_has_amx_support()
