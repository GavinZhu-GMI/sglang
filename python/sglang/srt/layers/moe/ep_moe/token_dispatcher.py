<<<<<<< HEAD
from sglang.srt.distributed import get_tensor_model_parallel_rank
=======
from sglang.srt.managers.expert_distribution import expert_distribution_recorder
>>>>>>> 78218192

try:
    from deep_ep import Buffer

    use_deepep = True
except ImportError:
    use_deepep = False

from typing import Tuple

import torch
import torch.distributed as dist

from sglang.srt.layers.moe.ep_moe.kernels import (
    deepep_permute_triton_kernel,
    deepep_post_reorder_triton_kernel,
    deepep_run_moe_deep_preprocess,
)
from sglang.srt.model_executor.forward_batch_info import ForwardMode

_buffer_normal = None
_buffer_low_latency = None


def get_buffer_normal(group: dist.ProcessGroup, hidden_bytes: int):
    """
    Copy from DeepEP example usage in model inference prefilling.
    https://github.com/deepseek-ai/DeepEP?tab=readme-ov-file#example-use-in-model-training-or-inference-prefilling
    """

    global _buffer_normal

    num_nvl_bytes, num_rdma_bytes = 0, 0
    for config in (
        Buffer.get_dispatch_config(group.size()),
        Buffer.get_combine_config(group.size()),
    ):
        num_nvl_bytes = max(
            config.get_nvl_buffer_size_hint(hidden_bytes, group.size()), num_nvl_bytes
        )
        num_rdma_bytes = max(
            config.get_rdma_buffer_size_hint(hidden_bytes, group.size()), num_rdma_bytes
        )

    if (
        _buffer_normal is None
        or _buffer_normal.group != group
        or _buffer_normal.num_nvl_bytes < num_nvl_bytes
        or _buffer_normal.num_rdma_bytes < num_rdma_bytes
    ):
        _buffer_normal = Buffer(group, num_nvl_bytes, num_rdma_bytes)
    return _buffer_normal


def get_buffer_low_latency(
    group: dist.ProcessGroup,
    num_max_dispatch_tokens_per_rank: int,
    hidden: int,
    num_experts: int,
):
    """
    Copy from DeepEP example usage in model inference decoding.
    https://github.com/deepseek-ai/DeepEP?tab=readme-ov-file#example-use-in-inference-decoding
    """

    global _buffer_low_latency
    num_rdma_bytes = Buffer.get_low_latency_rdma_size_hint(
        num_max_dispatch_tokens_per_rank, hidden, group.size(), num_experts
    )

    if (
        _buffer_low_latency is None
        or _buffer_low_latency.group != group
        or not _buffer_low_latency.low_latency_mode
        or _buffer_low_latency.num_rdma_bytes < num_rdma_bytes
    ):
        assert num_experts % group.size() == 0
        _buffer_low_latency = Buffer(
            group,
            0,
            num_rdma_bytes,
            low_latency_mode=True,
            num_qps_per_rank=num_experts // group.size(),
        )
    return _buffer_low_latency


class DeepEPDispatcher:
    """
    Copy from Megatron-Core token_dispatcher MoEFlexTokenDispatcher
    https://github.com/NVIDIA/Megatron-LM/blob/main/megatron/core/transformer/moe/token_dispatcher.py
    """

    def __init__(
        self,
        group: torch.distributed.ProcessGroup,
        router_topk: int,
        permute_fusion: bool = False,
        capacity_factor: float = None,
        num_experts: int = None,
        num_local_experts: int = None,
        hidden_size: int = None,
        params_dtype: torch.dtype = None,
        enable_async: bool = False,
    ):
        self.group = group
        self.router_topk = router_topk
        self.capacity_factor = capacity_factor
        self.permute_fusion = permute_fusion
        self.num_experts = num_experts
        self.num_local_experts = num_local_experts
        self.hidden_size = hidden_size
        self.recv_expert_count = None
        self.params_dtype = params_dtype
        self.params_bytes = 2
        # Metadata
        self.token_indices = None
        self.token_probs = None
        # Handle used for combine operation
        self.handle = None
        self.enable_async = enable_async

        # `num_max_dispatch_tokens_per_rank` (the actual batch size in the decoding engine) should be less than 256
        # https://github.com/deepseek-ai/DeepEP?tab=readme-ov-file#example-use-in-inference-decoding
        self.num_max_dispatch_tokens_per_rank = 128

        if not use_deepep:
            raise ImportError(
                "DeepEP is not installed. Please install DeepEP package from "
                "https://github.com/deepseek-ai/deepep."
            )
        self.buffer_normal = get_buffer_normal(
            self.group, self.hidden_size * self.params_bytes
        )
        self.buffer_low_latency = None
        # Todo: enable low latency dispatch
        """
        self.buffer_low_latency = get_buffer_low_latency(
            self.group,
            self.num_max_dispatch_tokens_per_rank,
            self.hidden_size * self.params_bytes,
            self.num_experts,
        )
        """

    def deepep_permute(
        self,
        hidden_states,
        fp8_dtype=None,
        use_fp8_w8a8=False,
        use_block_quant=False,
    ):
        reorder_topk_ids, src2dst, seg_indptr = deepep_run_moe_deep_preprocess(
            self.topk_idx, self.num_experts
        )
        num_total_tokens = reorder_topk_ids.numel()
        gateup_input = torch.empty(
            (int(num_total_tokens), hidden_states.shape[1]),
            device=hidden_states.device,
            dtype=(
                fp8_dtype
                if (use_fp8_w8a8 and not use_block_quant)
                else hidden_states.dtype
            ),
        )
        # PreReorder
        deepep_permute_triton_kernel[(hidden_states.shape[0],)](
            hidden_states,
            gateup_input,
            src2dst,
            self.topk_idx,
            None,
            self.router_topk,
            hidden_states.shape[1],
            BLOCK_SIZE=512,
        )
        self.src2dst = src2dst
        return reorder_topk_ids, seg_indptr, gateup_input

    # TODO wait for low_latency code, so currently this file is just hacky refactor
    # TODO low_latency_dispatch/low_latency_combine's async_finish should be false, return_recv_hook should be self.enable_async
    def dispatch(self, *args, **kwargs):
        self.dispatch_a(*args, **kwargs)
        return self.dispatch_b()

    def combine(self, *args, **kwargs):
        self.combine_a(*args, **kwargs)
        return self.combine_b()

    # TODO actual name should be prepare-execute and issue-receive instead of a-b, can rename
    def dispatch_a(
        self,
        hidden_states: torch.Tensor,
        topk_idx: torch.Tensor,
        topk_weights: torch.Tensor,
        num_experts: int,
        forward_mode: ForwardMode,
        num_max_dispatch_tokens_per_rank: int = 128,
    ):
        topk_idx = topk_idx.to(torch.int64)
<<<<<<< HEAD
        previous_event = Buffer.capture() if self.enable_async else None
        self.dispatch_intermediate_state = (
            hidden_states,
            topk_idx,
            topk_weights,
            num_experts,
            previous_event,
        )
=======
        # Todo: enable low latency dispatch
        if True:  # not forward_mode.is_decode():
            (
                hidden_states,
                topk_idx,
                topk_weights,
                num_recv_tokens_per_expert_list,
                handle,
                event,
            ) = self.dispatch_normal(hidden_states, topk_idx, topk_weights, num_experts)
            expert_distribution_recorder.on_deepep_dispatch_normal(
                num_recv_tokens_per_expert_list
            )
            self.tokens_per_expert = torch.tensor(
                num_recv_tokens_per_expert_list,
                device=hidden_states.device,
                dtype=torch.int64,
            )
        else:
            hidden_states, recv_expert_count, handle, event, hook = (
                self.dispatch_low_latency(
                    hidden_states,
                    topk_idx,
                    num_max_dispatch_tokens_per_rank,
                    num_experts,
                )
            )
            self.recv_expert_count = recv_expert_count
>>>>>>> 78218192

    def dispatch_b(self):
        hidden_states, topk_idx, topk_weights, num_experts, previous_event = (
            self.dispatch_intermediate_state
        )
        del self.dispatch_intermediate_state

        (
            hidden_states,
            topk_idx,
            topk_weights,
            num_recv_tokens_per_expert_list,
            handle,
            event,
        ) = self.dispatch_normal(
            hidden_states, topk_idx, topk_weights, num_experts, previous_event
        )

        if self.enable_async:
            event.current_stream_wait()

        self.tokens_per_expert = torch.tensor(
            num_recv_tokens_per_expert_list,
            device=hidden_states.device,
            dtype=torch.int64,
        )

        self.handle = handle
        self.topk_idx = topk_idx
        self.topk_weights = topk_weights
        if hidden_states.shape[0] > 0:
            reorder_topk_ids, seg_indptr, hidden_states = self.deepep_permute(
                hidden_states, fp8_dtype=hidden_states.dtype
            )
        else:
            reorder_topk_ids = torch.empty(
                (0,), device=hidden_states.device, dtype=torch.int64
            )
            seg_indptr = torch.zeros(
                (num_experts + 1,), device=hidden_states.device, dtype=torch.int64
            )
        return hidden_states, reorder_topk_ids, seg_indptr

    def dispatch_normal(
        self,
        x: torch.Tensor,
        topk_idx: torch.Tensor,
        topk_weights: torch.Tensor,
        num_experts: int,
        previous_event,
    ):
        (
            num_tokens_per_rank,
            num_tokens_per_rdma_rank,
            num_tokens_per_expert,
            is_token_in_rank,
            previous_event,
        ) = self.buffer_normal.get_dispatch_layout(
            topk_idx,
            num_experts,
            previous_event=previous_event,
            async_finish=self.enable_async,
            allocate_on_comm_stream=(previous_event is not None) and self.enable_async,
        )

        (
            recv_x,
            recv_topk_idx,
            recv_topk_weights,
            num_recv_tokens_per_expert_list,
            handle,
            event,
        ) = self.buffer_normal.dispatch(
            x,
            topk_idx=topk_idx,
            topk_weights=topk_weights,
            num_tokens_per_rank=num_tokens_per_rank,
            num_tokens_per_rdma_rank=num_tokens_per_rdma_rank,
            is_token_in_rank=is_token_in_rank,
            num_tokens_per_expert=num_tokens_per_expert,
            previous_event=previous_event,
            async_finish=self.enable_async,
            allocate_on_comm_stream=(previous_event is not None) and self.enable_async,
        )

        return (
            recv_x,
            recv_topk_idx,
            recv_topk_weights,
            num_recv_tokens_per_expert_list,
            handle,
            event,
        )

    def combine_a(self, hidden_states: torch.Tensor, forward_mode: ForwardMode):
        if hidden_states.shape[0] > 0:
            num_tokens = self.src2dst.shape[0] // self.router_topk
            output = torch.empty(
                (num_tokens, hidden_states.shape[1]),
                device=hidden_states.device,
                dtype=hidden_states.dtype,
            )
            deepep_post_reorder_triton_kernel[(num_tokens,)](
                hidden_states,
                output,
                self.src2dst,
                self.topk_idx,
                self.topk_weights,
                self.router_topk,
                hidden_states.shape[1],
                BLOCK_SIZE=512,
            )
        else:
            output = torch.zeros(
                (0, hidden_states.shape[1]),
                device=hidden_states.device,
                dtype=hidden_states.dtype,
            )

        previous_event = Buffer.capture() if self.enable_async else None

        self.combine_intermediate_state = output, hidden_states, previous_event

    def combine_b(self):
        output, hidden_states, previous_event = self.combine_intermediate_state
        del self.combine_intermediate_state

        hidden_states, event = self.combine_normal(output, self.handle, previous_event)

        if self.enable_async:
            event.current_stream_wait()

        self.handle = None
        return hidden_states

    def combine_normal(self, x: torch.Tensor, handle: Tuple, previous_event):
        combined_x, _, event = self.buffer_normal.combine(
            x,
            handle,
            async_finish=self.enable_async,
            previous_event=previous_event,
            allocate_on_comm_stream=(previous_event is not None) and self.enable_async,
        )
        return combined_x, event<|MERGE_RESOLUTION|>--- conflicted
+++ resolved
@@ -1,8 +1,5 @@
-<<<<<<< HEAD
+from sglang.srt.managers.expert_distribution import expert_distribution_recorder
 from sglang.srt.distributed import get_tensor_model_parallel_rank
-=======
-from sglang.srt.managers.expert_distribution import expert_distribution_recorder
->>>>>>> 78218192
 
 try:
     from deep_ep import Buffer
@@ -203,7 +200,6 @@
         num_max_dispatch_tokens_per_rank: int = 128,
     ):
         topk_idx = topk_idx.to(torch.int64)
-<<<<<<< HEAD
         previous_event = Buffer.capture() if self.enable_async else None
         self.dispatch_intermediate_state = (
             hidden_states,
@@ -212,36 +208,6 @@
             num_experts,
             previous_event,
         )
-=======
-        # Todo: enable low latency dispatch
-        if True:  # not forward_mode.is_decode():
-            (
-                hidden_states,
-                topk_idx,
-                topk_weights,
-                num_recv_tokens_per_expert_list,
-                handle,
-                event,
-            ) = self.dispatch_normal(hidden_states, topk_idx, topk_weights, num_experts)
-            expert_distribution_recorder.on_deepep_dispatch_normal(
-                num_recv_tokens_per_expert_list
-            )
-            self.tokens_per_expert = torch.tensor(
-                num_recv_tokens_per_expert_list,
-                device=hidden_states.device,
-                dtype=torch.int64,
-            )
-        else:
-            hidden_states, recv_expert_count, handle, event, hook = (
-                self.dispatch_low_latency(
-                    hidden_states,
-                    topk_idx,
-                    num_max_dispatch_tokens_per_rank,
-                    num_experts,
-                )
-            )
-            self.recv_expert_count = recv_expert_count
->>>>>>> 78218192
 
     def dispatch_b(self):
         hidden_states, topk_idx, topk_weights, num_experts, previous_event = (
@@ -258,6 +224,9 @@
             event,
         ) = self.dispatch_normal(
             hidden_states, topk_idx, topk_weights, num_experts, previous_event
+        )
+        expert_distribution_recorder.on_deepep_dispatch_normal(
+            num_recv_tokens_per_expert_list
         )
 
         if self.enable_async:
