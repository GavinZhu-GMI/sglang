<<<<<<< HEAD
from sglang.srt.managers.expert_distribution import expert_distribution_recorder
from sglang.srt.utils import DeepEPMode
=======
from sglang.srt.utils import DeepEPMode, DisposibleTensor
>>>>>>> 0e2c71cb

try:
    from deep_ep import Buffer

    use_deepep = True
except ImportError:
    use_deepep = False

from enum import IntEnum, auto
from typing import Optional, Tuple

import torch
import torch.distributed as dist

from sglang.srt.layers.moe.ep_moe.kernels import (
    deepep_permute_triton_kernel,
    deepep_post_reorder_triton_kernel,
    deepep_run_moe_deep_preprocess,
)
from sglang.srt.model_executor.forward_batch_info import ForwardMode


class DeepEPDispatchMode(IntEnum):
    NORMAL = auto()
    LOW_LATENCY = auto()


class DeepEPBuffer:
    _buffer = None
    _dispatch_mode: Optional[DeepEPDispatchMode] = None
    _hidden_size: Optional[int] = None
    _num_max_dispatch_tokens_per_rank: Optional[int] = None
    _num_experts: Optional[int] = None

    @classmethod
    def get_deepep_buffer(
        cls,
        group: dist.ProcessGroup,
        hidden_size: int,
        param_bytes: int,
        deepep_mode: DeepEPMode,
        num_max_dispatch_tokens_per_rank: int = None,
        num_experts: int = None,
    ):
        if cls._buffer is not None:
            return cls._buffer

        cls._hidden_size = hidden_size
        cls._num_max_dispatch_tokens_per_rank = num_max_dispatch_tokens_per_rank
        cls._num_experts = num_experts

        num_nvl_bytes, num_rdma_bytes = 0, 0
        if deepep_mode.enable_normal():
            hidden_bytes = hidden_size * param_bytes
            for config in (
                Buffer.get_dispatch_config(group.size()),
                Buffer.get_combine_config(group.size()),
            ):
                num_nvl_bytes = max(
                    config.get_nvl_buffer_size_hint(hidden_bytes, group.size()),
                    num_nvl_bytes,
                )
                num_rdma_bytes = max(
                    config.get_rdma_buffer_size_hint(hidden_bytes, group.size()),
                    num_rdma_bytes,
                )
        if deepep_mode.enable_low_latency():
            assert num_max_dispatch_tokens_per_rank is not None
            assert num_experts is not None and num_experts % group.size() == 0
            num_rdma_bytes = max(
                Buffer.get_low_latency_rdma_size_hint(
                    num_max_dispatch_tokens_per_rank,
                    hidden_size,
                    group.size(),
                    num_experts,
                ),
                num_rdma_bytes,
            )

        cls._buffer = Buffer(
            group,
            num_nvl_bytes,
            num_rdma_bytes,
            low_latency_mode=deepep_mode.enable_low_latency(),
            num_qps_per_rank=(
                num_experts // group.size() if deepep_mode.enable_low_latency() else 1
            ),
        )
        return cls._buffer

    @classmethod
    def clean_buffer(cls):
        if not cls._buffer.low_latency_mode:
            return
        cls._buffer.clean_low_latency_buffer(
            cls._num_max_dispatch_tokens_per_rank,
            cls._hidden_size,
            cls._num_experts,
        )

    @classmethod
    def set_dispatch_mode_as_normal(cls):
        cls._dispatch_mode = DeepEPDispatchMode.NORMAL

    @classmethod
    def set_dispatch_mode_as_low_latency(cls):
        if cls._dispatch_mode == DeepEPDispatchMode.NORMAL:
            cls.clean_buffer()
        cls._dispatch_mode = DeepEPDispatchMode.LOW_LATENCY


class _DeepEPDispatcherImplBase:
    def __init__(
        self,
        group: torch.distributed.ProcessGroup,
        router_topk: int,
        permute_fusion: bool,
        num_experts: int,
        num_local_experts: int,
        hidden_size: int,
        params_dtype: torch.dtype,
        deepep_mode: DeepEPMode,
    ):
        if not use_deepep:
            raise ImportError(
                "DeepEP is not installed. Please install DeepEP package from "
                "https://github.com/deepseek-ai/deepep."
            )

        self.group = group
        self.router_topk = router_topk
        self.permute_fusion = permute_fusion
        self.num_experts = num_experts
        self.num_local_experts = num_local_experts
        self.hidden_size = hidden_size
        self.params_dtype = params_dtype
        self.deepep_mode = deepep_mode

        self.params_bytes = 2
        self.num_max_dispatch_tokens_per_rank = 128

        self.handle = None

    def dispatch_a(
        self,
        hidden_states: torch.Tensor,
        topk_idx: torch.Tensor,
        topk_weights: torch.Tensor,
    ):
        raise NotImplementedError

    def dispatch_b(self, *args, **kwargs):
        raise NotImplementedError

    def combine_a(
        self,
        hidden_states: torch.Tensor,
        topk_idx: torch.Tensor,
        topk_weights: torch.Tensor,
    ):
        raise NotImplementedError

    def combine_b(self, *args, **kwargs):
        raise NotImplementedError

    def _get_buffer(self):
        raise NotImplementedError


class _DeepEPDispatcherImplNormal(_DeepEPDispatcherImplBase):
    def __init__(self, async_finish: bool, **kwargs):
        super().__init__(**kwargs)

        self.async_finish = async_finish
        self.src2dst = None

    def dispatch_a(
        self,
        hidden_states: torch.Tensor,
        topk_idx: torch.Tensor,
        topk_weights: torch.Tensor,
    ):
        topk_idx = topk_idx.to(torch.int64)
        previous_event = Buffer.capture() if self.async_finish else None
        return hidden_states, topk_idx, topk_weights, previous_event

    def dispatch_b(self, hidden_states, topk_idx, topk_weights, previous_event):
        (
            hidden_states,
            topk_idx,
            topk_weights,
            event,
        ) = self._dispatch_core(hidden_states, topk_idx, topk_weights, previous_event)
        event.current_stream_wait() if self.async_finish else ()
        if hidden_states.shape[0] > 0:
            reorder_topk_ids, seg_indptr, hidden_states = self._deepep_permute(
                hidden_states, topk_idx, fp8_dtype=hidden_states.dtype
            )
        else:
            reorder_topk_ids = torch.empty(
                (0,), device=hidden_states.device, dtype=torch.int64
            )
            seg_indptr = torch.zeros(
                (self.num_experts + 1,), device=hidden_states.device, dtype=torch.int64
            )
            hidden_states = DisposibleTensor(hidden_states)

        masked_m = expected_m = None

        return (
            hidden_states,
            topk_idx,
            topk_weights,
            reorder_topk_ids,
            seg_indptr,
            masked_m,
            expected_m,
        )

    def _dispatch_core(
        self,
        x: torch.Tensor,
        topk_idx: torch.Tensor,
        topk_weights: torch.Tensor,
        previous_event,
    ):
        buffer = self._get_buffer()
        (
            num_tokens_per_rank,
            num_tokens_per_rdma_rank,
            num_tokens_per_expert,
            is_token_in_rank,
            previous_event,
        ) = buffer.get_dispatch_layout(
            topk_idx,
            self.num_experts,
            previous_event=previous_event,
            async_finish=self.async_finish,
            allocate_on_comm_stream=previous_event is not None,
        )

        # FIXME: `handle` should be transmitted with tokens from dispatch to combine.
        # However, doing this would incur an unknown synchronization error, but keeping
        # `handle` as a member variable works.

        (
            recv_x,
            recv_topk_idx,
            recv_topk_weights,
            num_recv_tokens_per_expert_list,
            self.handle,
            event,
        ) = buffer.dispatch(
            x,
            topk_idx=topk_idx,
            topk_weights=topk_weights,
            num_tokens_per_rank=num_tokens_per_rank,
            num_tokens_per_rdma_rank=num_tokens_per_rdma_rank,
            is_token_in_rank=is_token_in_rank,
            num_tokens_per_expert=num_tokens_per_expert,
            previous_event=previous_event,
            async_finish=self.async_finish,
            allocate_on_comm_stream=(previous_event is not None) and self.async_finish,
        )

        expert_distribution_recorder.on_deepep_dispatch_normal(
            num_recv_tokens_per_expert_list
        )

        return (
            recv_x,
            recv_topk_idx,
            recv_topk_weights,
            event,
        )

    def _deepep_permute(
        self,
        hidden_states: torch.Tensor,
        topk_idx: torch.Tensor,
        fp8_dtype: Optional[torch.dtype] = None,
        use_fp8_w8a8: bool = False,
        use_block_quant: bool = False,
    ):
        """
        Copy from Megatron-Core token_dispatcher MoEFlexTokenDispatcher
        https://github.com/NVIDIA/Megatron-LM/blob/main/megatron/core/transformer/moe/token_dispatcher.py
        """

        reorder_topk_ids, self.src2dst, seg_indptr = deepep_run_moe_deep_preprocess(
            topk_idx, self.num_experts
        )
        num_total_tokens = reorder_topk_ids.numel()
        gateup_input = torch.empty(
            (int(num_total_tokens), hidden_states.shape[1]),
            device=hidden_states.device,
            dtype=(
                fp8_dtype
                if (use_fp8_w8a8 and not use_block_quant)
                else hidden_states.dtype
            ),
        )
        # PreReorder
        deepep_permute_triton_kernel[(hidden_states.shape[0],)](
            hidden_states,
            gateup_input,
            self.src2dst,
            topk_idx,
            None,
            self.router_topk,
            hidden_states.shape[1],
            BLOCK_SIZE=512,
        )
        return reorder_topk_ids, seg_indptr, DisposibleTensor(gateup_input)

    def combine_a(
        self,
        hidden_states: torch.Tensor,
        topk_idx: torch.Tensor,
        topk_weights: torch.Tensor,
    ):
        if hidden_states.shape[0] > 0:
            num_tokens = self.src2dst.shape[0] // self.router_topk
            output = torch.empty(
                (num_tokens, hidden_states.shape[1]),
                device=hidden_states.device,
                dtype=hidden_states.dtype,
            )
            deepep_post_reorder_triton_kernel[(num_tokens,)](
                hidden_states,
                output,
                self.src2dst,
                topk_idx,
                topk_weights,
                self.router_topk,
                hidden_states.shape[1],
                BLOCK_SIZE=512,
            )
        else:
            output = torch.zeros(
                (0, hidden_states.shape[1]),
                device=hidden_states.device,
                dtype=hidden_states.dtype,
            )
        previous_event = Buffer.capture() if self.async_finish else None
        return output, previous_event

    def combine_b(self, output, previous_event):
        hidden_states, event = self._combine_core(output, previous_event)
        event.current_stream_wait() if self.async_finish else ()
        self.handle = None
        self.src2dst = None
        return hidden_states

    def _combine_core(self, x: torch.Tensor, previous_event):
        buffer = self._get_buffer()
        combined_x, _, event = buffer.combine(
            x,
            self.handle,
            async_finish=self.async_finish,
            previous_event=previous_event,
            allocate_on_comm_stream=previous_event is not None,
        )
        return combined_x, event

    def _get_buffer(self):
        DeepEPBuffer.set_dispatch_mode_as_normal()
        return DeepEPBuffer.get_deepep_buffer(
            self.group,
            self.hidden_size,
            self.params_bytes,
            self.deepep_mode,
            self.num_max_dispatch_tokens_per_rank,
            self.num_experts,
        )


class _DeepEPDispatcherImplLowLatency(_DeepEPDispatcherImplBase):
    def __init__(self, return_recv_hook: bool, **kwargs):
        super().__init__(**kwargs)

        """
        num_max_dispatch_tokens_per_rank: the actual batch size in the decoding engine should be less than 256
        https://github.com/deepseek-ai/DeepEP?tab=readme-ov-file#example-use-in-inference-decoding
        """
        self.return_recv_hook = return_recv_hook

    def dispatch_a(
        self,
        hidden_states: torch.Tensor,
        topk_idx: torch.Tensor,
        topk_weights: torch.Tensor,
    ):
        buffer = self._get_buffer()
        topk_idx = topk_idx.to(torch.int64)
        expected_m = (
            hidden_states.shape[0] * buffer.group_size * topk_idx.shape[1]
            + self.num_experts
        ) // self.num_experts
        hidden_states, masked_m, event, hook = self._dispatch_core(
            hidden_states,
            topk_idx,
            use_fp8=True,
        )
        return (
            hidden_states,
            topk_idx,
            topk_weights,
            masked_m,
            expected_m,
            event,
            hook,
        )

    def dispatch_b(
        self,
        hidden_states,
        topk_idx,
        topk_weights,
        masked_m,
        expected_m,
        event,
        hook,
    ):
        hook() if self.return_recv_hook else event.current_stream_wait()

        reorder_topk_ids = seg_indptr = None

        return (
            hidden_states,
            topk_idx,
            topk_weights,
            reorder_topk_ids,
            seg_indptr,
            masked_m,
            expected_m,
        )

    def _dispatch_core(
        self,
        hidden_states: torch.Tensor,
        topk_idx: torch.Tensor,
        use_fp8: bool = False,
    ):
        """
        # For H20, there will be an CUDA error: DeepEP/csrc/kernels/internode_ll.cu:337 'too many blocks in cooperative launch'.
        # Please make sure to change DeepEP code in internode_ll.cu dispatch / combine as below first and then reinstall.
        # More details refer: https://github.com/deepseek-ai/DeepEP/issues/15#issuecomment-2709715782

        diff --git a/csrc/kernels/internode_ll.cu b/csrc/kernels/internode_ll.cu
        index 76ae2e2..8ecd08f 100644
        --- a/csrc/kernels/internode_ll.cu
        +++ b/csrc/kernels/internode_ll.cu
        @@ -310,8 +310,8 @@ void dispatch(void* packed_recv_x, float* packed_recv_x_scales,
                    int num_topk, int num_experts, int rank, int num_ranks, bool use_fp8,
                    void* workspace, cudaStream_t stream, int phases) {
            constexpr int kNumMaxTopK = 9;
        -    constexpr int kNumWarpsPerGroup = 10;
        -    constexpr int kNumWarpGroups = 3;
        +    constexpr int kNumWarpsPerGroup = 8;
        +    constexpr int kNumWarpGroups = 4;
            EP_STATIC_ASSERT(kNumMaxTopK + 1 <= kNumWarpGroups * kNumWarpsPerGroup, "Too many top-k selections");

            const auto num_warps = kNumWarpGroups * kNumWarpsPerGroup;
        @@ -501,8 +501,8 @@ void combine(void* combined_x,
                    int num_combined_tokens, int hidden, int num_max_dispatch_tokens_per_rank,
                    int num_topk, int num_experts, int rank, int num_ranks,
                    void* workspace, cudaStream_t stream, int phases) {
        -    constexpr int kNumWarpsPerGroup = 10;
        -    constexpr int kNumWarpGroups = 3;
        +    constexpr int kNumWarpsPerGroup = 8;
        +    constexpr int kNumWarpGroups = 4;
            constexpr int kNumMaxTopk = 9;

            const auto num_warps = kNumWarpGroups * kNumWarpsPerGroup;
        """
        buffer = self._get_buffer()
        packed_recv_hidden, packed_recv_count, self.handle, event, hook = (
            buffer.low_latency_dispatch(
                hidden_states,
                topk_idx,
                self.num_max_dispatch_tokens_per_rank,
                self.num_experts,
                use_fp8=use_fp8,
                async_finish=not self.return_recv_hook,
                return_recv_hook=self.return_recv_hook,
            )
        )
        return packed_recv_hidden, packed_recv_count, event, hook

    def combine_a(
        self,
        hidden_states: torch.Tensor,
        topk_idx: torch.Tensor,
        topk_weights: torch.Tensor,
    ):
        hidden_states, event, hook = self._combine_core(
            hidden_states,
            topk_idx,
            topk_weights,
        )
        return hidden_states, event, hook

    def combine_b(self, hidden_states, event, hook):
        hook() if self.return_recv_hook else event.current_stream_wait()
        return hidden_states

    def _combine_core(
        self,
        hidden_states: torch.Tensor,
        topk_idx: torch.Tensor,
        topk_weights: torch.Tensor,
    ):
        buffer = self._get_buffer()
        combined_hidden_states, event, hook = buffer.low_latency_combine(
            hidden_states,
            topk_idx,
            topk_weights,
            self.handle,
            async_finish=not self.return_recv_hook,
            return_recv_hook=self.return_recv_hook,
        )
        self.handle = None
        return combined_hidden_states, event, hook

    def _get_buffer(self):
        DeepEPBuffer.set_dispatch_mode_as_low_latency()
        return DeepEPBuffer.get_deepep_buffer(
            self.group,
            self.hidden_size,
            self.params_bytes,
            self.deepep_mode,
            self.num_max_dispatch_tokens_per_rank,
            self.num_experts,
        )


class DeepEPDispatcher:
    def __init__(
        self,
        group: torch.distributed.ProcessGroup,
        router_topk: int,
        permute_fusion: bool = False,
        num_experts: int = None,
        num_local_experts: int = None,
        hidden_size: int = None,
        params_dtype: torch.dtype = None,
        deepep_mode: DeepEPMode = DeepEPMode.auto,
        async_finish: bool = False,
        return_recv_hook: bool = False,
    ):
        self.deepep_mode = deepep_mode

        common_kwargs = dict(
            group=group,
            router_topk=router_topk,
            permute_fusion=permute_fusion,
            num_experts=num_experts,
            num_local_experts=num_local_experts,
            hidden_size=hidden_size,
            params_dtype=params_dtype,
            deepep_mode=deepep_mode,
        )

        if self.deepep_mode.enable_low_latency():
            self._low_latency_dispatcher = _DeepEPDispatcherImplLowLatency(
                return_recv_hook=return_recv_hook,
                **common_kwargs,
            )
        if self.deepep_mode.enable_normal():
            self._normal_dispatcher = _DeepEPDispatcherImplNormal(
                async_finish=async_finish,
                **common_kwargs,
            )

    def dispatch(self, *args, **kwargs) -> Tuple:
        self.dispatch_a(*args, **kwargs)
        return self.dispatch_b()

    def dispatch_a(
        self,
        hidden_states: torch.Tensor,
        topk_idx: torch.Tensor,
        topk_weights: torch.Tensor,
        forward_mode: ForwardMode = None,
    ):
        inner_state = self._get_impl(forward_mode).dispatch_a(
            hidden_states=hidden_states,
            topk_idx=topk_idx,
            topk_weights=topk_weights,
        )
        self._dispatch_intermediate_state = forward_mode, inner_state

    def dispatch_b(self):
        forward_mode, inner_state = self._dispatch_intermediate_state
        del self._dispatch_intermediate_state
        return self._get_impl(forward_mode).dispatch_b(*inner_state)

    def combine(self, *args, **kwargs) -> Tuple:
        self.combine_a(*args, **kwargs)
        return self.combine_b()

    def combine_a(
        self,
        hidden_states: torch.Tensor,
        topk_idx: torch.Tensor,
        topk_weights: torch.Tensor,
        forward_mode: ForwardMode,
    ):
        inner_state = self._get_impl(forward_mode).combine_a(
            hidden_states=hidden_states,
            topk_idx=topk_idx,
            topk_weights=topk_weights,
        )
        self._combine_intermediate_state = forward_mode, inner_state

    def combine_b(self):
        forward_mode, inner_state = self._combine_intermediate_state
        del self._combine_intermediate_state
        return self._get_impl(forward_mode).combine_b(*inner_state)

    def _get_impl(self, forward_mode: ForwardMode) -> _DeepEPDispatcherImplBase:
        resolved_deepep_mode = self.deepep_mode.resolve(forward_mode)
        if resolved_deepep_mode == DeepEPMode.normal:
            return self._normal_dispatcher
        elif resolved_deepep_mode == DeepEPMode.low_latency:
            return self._low_latency_dispatcher
        else:
            raise ValueError(f"Invalid deepep_mode: {self.deepep_mode}")<|MERGE_RESOLUTION|>--- conflicted
+++ resolved
@@ -1,9 +1,6 @@
-<<<<<<< HEAD
 from sglang.srt.managers.expert_distribution import expert_distribution_recorder
 from sglang.srt.utils import DeepEPMode
-=======
 from sglang.srt.utils import DeepEPMode, DisposibleTensor
->>>>>>> 0e2c71cb
 
 try:
     from deep_ep import Buffer
